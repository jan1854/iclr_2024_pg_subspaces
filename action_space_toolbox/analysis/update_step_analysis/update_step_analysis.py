--- conflicted
+++ resolved
@@ -106,8 +106,6 @@
             self.num_processes,
         )
 
-<<<<<<< HEAD
-=======
         return_curr_policy = evaluate_returns_rollout_buffer(
             rollout_buffer_curr_policy_eval, agent.gamma, get_episode_length(agent.env)
         )
@@ -123,7 +121,6 @@
             None,
             len_update_trajectory,
         )
->>>>>>> ff5b2fe2
         sample_update_trajectory_agent = functools.partial(
             sample_update_trajectory,
             rollout_buffer_agent,
@@ -199,7 +196,6 @@
             loss_trajectory_random,
             returns_trajectory_random,
         ) = analysis_results_random.get()
-<<<<<<< HEAD
         (
             loss_single_step_true_loss,
             returns_single_step_true_loss,
@@ -208,11 +204,23 @@
         ) = analysis_results_true_loss.get()
 
         self.log_results(
-            "agent_single_update_step",
-            loss_single_step_agent,
-            returns_single_step_agent,
-=======
-
+            "improvement_single_update_step/random",
+            loss_single_step_random,
+            returns_single_step_random,
+            loss_curr_policy,
+            return_curr_policy,
+            env_step,
+            logs,
+        )
+        self.log_results(
+            "improvement_update_trajectory/random",
+            loss_trajectory_random,
+            returns_trajectory_random,
+            loss_curr_policy,
+            return_curr_policy,
+            env_step,
+            logs,
+        )
         self.log_results(
             "improvement_single_update_step/true_gradient",
             loss_single_step_true_loss,
@@ -223,73 +231,29 @@
             logs,
         )
         self.log_results(
-            "improvement_single_update_step/random",
-            loss_single_step_random,
-            returns_single_step_random,
-            loss_curr_policy,
-            return_curr_policy,
->>>>>>> ff5b2fe2
-            env_step,
-            logs,
-        )
-        self.log_results(
-<<<<<<< HEAD
-            "agent_update_trajectory",
-            loss_trajectory_agent,
-            returns_trajectory_agent,
-=======
+            "improvement_update_trajectory/true_gradient",
+            loss_trajectory_true_loss,
+            returns_trajectory_true_loss,
+            loss_curr_policy,
+            return_curr_policy,
+            env_step,
+            logs,
+        )
+        self.log_results(
             "improvement_single_update_step/agent",
             loss_single_step_agent,
             returns_single_step_agent,
             loss_curr_policy,
             return_curr_policy,
->>>>>>> ff5b2fe2
-            env_step,
-            logs,
-        )
-        self.log_results(
-<<<<<<< HEAD
-            "random_single_update_step",
-            loss_single_step_random,
-            returns_single_step_random,
-=======
-            "improvement_update_trajectory/true_gradient",
-            loss_trajectory_true_loss,
-            returns_trajectory_true_loss,
-            loss_curr_policy,
-            return_curr_policy,
->>>>>>> ff5b2fe2
-            env_step,
-            logs,
-        )
-        self.log_results(
-            "improvement_update_trajectory/random",
-            loss_trajectory_random,
-            returns_trajectory_random,
-            loss_curr_policy,
-            return_curr_policy,
-            env_step,
-            logs,
-        )
-        self.log_results(
-<<<<<<< HEAD
-            "true_gradient_single_update_step",
-            loss_single_step_true_loss,
-            returns_single_step_true_loss,
-            env_step,
-            logs,
-        )
-        self.log_results(
-            "true_gradient_update_trajectory",
-            loss_trajectory_true_loss,
-            returns_trajectory_true_loss,
-=======
+            env_step,
+            logs,
+        )
+        self.log_results(
             "improvement_update_trajectory/agent",
             loss_trajectory_agent,
             returns_trajectory_agent,
             loss_curr_policy,
             return_curr_policy,
->>>>>>> ff5b2fe2
             env_step,
             logs,
         )
